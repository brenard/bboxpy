--- conflicted
+++ resolved
@@ -17,11 +17,8 @@
 
     def __init__(self, *args: Any, **kwargs: Any) -> None:
         """Initialize."""
-<<<<<<< HEAD
+
         super().__init__(*args, **kwargs)
-=======
-        super().__init__(password, hostname, timeout, session, use_tls)
->>>>>>> 0667adf3
         self._load_modules()
 
     def _load_modules(self) -> None:
